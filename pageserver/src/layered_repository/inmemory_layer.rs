//! An in-memory layer stores recently received key-value pairs.
//!
//! The "in-memory" part of the name is a bit misleading: the actual page versions are
//! held in an ephemeral file, not in memory. The metadata for each page version, i.e.
//! its position in the file, is kept in memory, though.
//!
use crate::config::PageServerConf;
use crate::layered_repository::blob_io::{BlobCursor, BlobWriter};
use crate::layered_repository::block_io::BlockReader;
use crate::layered_repository::delta_layer::{DeltaLayer, DeltaLayerWriter};
use crate::layered_repository::ephemeral_file::EphemeralFile;
use crate::layered_repository::storage_layer::{
<<<<<<< HEAD
    BlobRef, Layer, ValueReconstructResult, ValueReconstructState,
=======
    Layer, ValueReconstructResult, ValueReconstructState,
>>>>>>> 07a95537
};
use crate::repository::{Key, Value};
use crate::walrecord;
use crate::{ZTenantId, ZTimelineId};
<<<<<<< HEAD
use anyhow::Result;
=======
use anyhow::{bail, ensure, Result};
>>>>>>> 07a95537
use log::*;
use std::collections::HashMap;
// avoid binding to Write (conflicts with std::io::Write)
// while being able to use std::fmt::Write's methods
use std::fmt::Write as _;
<<<<<<< HEAD
use std::io::Write;
use std::ops::Range;
use std::os::unix::fs::FileExt;
=======
use std::ops::Range;
>>>>>>> 07a95537
use std::path::PathBuf;
use std::sync::RwLock;
use zenith_utils::bin_ser::BeSer;
use zenith_utils::lsn::Lsn;
use zenith_utils::vec_map::VecMap;

pub struct InMemoryLayer {
    conf: &'static PageServerConf,
    tenantid: ZTenantId,
    timelineid: ZTimelineId,

    ///
    /// This layer contains all the changes from 'start_lsn'. The
    /// start is inclusive.
    ///
    start_lsn: Lsn,

    /// The above fields never change. The parts that do change are in 'inner',
    /// and protected by mutex.
    inner: RwLock<InMemoryLayerInner>,
}

pub struct InMemoryLayerInner {
    /// Frozen layers have an exclusive end LSN.
    /// Writes are only allowed when this is None
    end_lsn: Option<Lsn>,

    ///
    /// All versions of all pages in the layer are kept here.  Indexed
    /// by block number and LSN. The value is an offset into the
    /// ephemeral file where the page version is stored.
    ///
<<<<<<< HEAD
    index: HashMap<Key, VecMap<Lsn, BlobRef>>,
=======
    index: HashMap<Key, VecMap<Lsn, u64>>,
>>>>>>> 07a95537

    /// The values are stored in a serialized format in this file.
    /// Each serialized Value is preceded by a 'u32' length field.
    /// PerSeg::page_versions map stores offsets into this file.
    file: EphemeralFile,
<<<<<<< HEAD

    end_offset: u64,
=======
>>>>>>> 07a95537
}

impl InMemoryLayerInner {
    fn assert_writeable(&self) {
        assert!(self.end_lsn.is_none());
    }
}

impl Layer for InMemoryLayer {
    // An in-memory layer can be spilled to disk into ephemeral file,
    // This function is used only for debugging, so we don't need to be very precise.
    // Construct a filename as if it was a delta layer.
    fn filename(&self) -> PathBuf {
        let inner = self.inner.read().unwrap();

        let end_lsn = inner.end_lsn.unwrap_or(Lsn(u64::MAX));

        PathBuf::from(format!(
            "inmem-{:016X}-{:016X}",
            self.start_lsn.0, end_lsn.0
        ))
    }

    fn get_tenant_id(&self) -> ZTenantId {
        self.tenantid
    }

    fn get_timeline_id(&self) -> ZTimelineId {
        self.timelineid
    }

    fn get_key_range(&self) -> Range<Key> {
        Key::MIN..Key::MAX
    }

    fn get_lsn_range(&self) -> Range<Lsn> {
        let inner = self.inner.read().unwrap();

        let end_lsn = if let Some(end_lsn) = inner.end_lsn {
            end_lsn
        } else {
            Lsn(u64::MAX)
        };
        self.start_lsn..end_lsn
    }

    /// Look up given value in the layer.
    fn get_value_reconstruct_data(
        &self,
        key: Key,
        lsn_range: Range<Lsn>,
        reconstruct_state: &mut ValueReconstructState,
<<<<<<< HEAD
    ) -> Result<ValueReconstructResult> {
        assert!(lsn_range.start <= self.start_lsn);
        let mut need_image = true;

        let inner = self.inner.read().unwrap();
=======
    ) -> anyhow::Result<ValueReconstructResult> {
        ensure!(lsn_range.start <= self.start_lsn);
        let mut need_image = true;

        let inner = self.inner.read().unwrap();

        let mut reader = inner.file.block_cursor();
>>>>>>> 07a95537

        // Scan the page versions backwards, starting from `lsn`.
        if let Some(vec_map) = inner.index.get(&key) {
            let slice = vec_map.slice_range(lsn_range);
<<<<<<< HEAD
            for (entry_lsn, blob_ref) in slice.iter().rev() {
=======
            for (entry_lsn, pos) in slice.iter().rev() {
>>>>>>> 07a95537
                match &reconstruct_state.img {
                    Some((cached_lsn, _)) if entry_lsn <= cached_lsn => {
                        return Ok(ValueReconstructResult::Complete)
                    }
                    _ => {}
                }

<<<<<<< HEAD
                let mut buf = vec![0u8; blob_ref.size()];
                inner.file.read_exact_at(&mut buf, blob_ref.pos())?;
=======
                let buf = reader.read_blob(*pos)?;
>>>>>>> 07a95537
                let value = Value::des(&buf)?;
                match value {
                    Value::Image(img) => {
                        reconstruct_state.img = Some((*entry_lsn, img));
                        return Ok(ValueReconstructResult::Complete);
                    }
                    Value::WalRecord(rec) => {
                        let will_init = rec.will_init();
                        reconstruct_state.records.push((*entry_lsn, rec));
                        if will_init {
                            // This WAL record initializes the page, so no need to go further back
                            need_image = false;
                            break;
                        }
                    }
                }
            }
        }

        // release lock on 'inner'

        // If an older page image is needed to reconstruct the page, let the
        // caller know.
        if need_image {
            Ok(ValueReconstructResult::Continue)
        } else {
            Ok(ValueReconstructResult::Complete)
        }
    }

    fn iter(&self) -> Box<dyn Iterator<Item = Result<(Key, Lsn, Value)>>> {
        todo!();
<<<<<<< HEAD
    }

    /// Cannot unload anything in an in-memory layer, since there's no backing
    /// store. To release memory used by an in-memory layer, use 'freeze' to turn
    /// it into an on-disk layer.
    fn unload(&self) -> Result<()> {
        Ok(())
=======
>>>>>>> 07a95537
    }

    /// Nothing to do here. When you drop the last reference to the layer, it will
    /// be deallocated.
    fn delete(&self) -> Result<()> {
        bail!("can't delete an InMemoryLayer")
    }

    fn is_incremental(&self) -> bool {
        // in-memory layer is always considered incremental.
        true
    }

    fn is_in_memory(&self) -> bool {
        true
    }

    /// debugging function to print out the contents of the layer
    fn dump(&self, verbose: bool) -> Result<()> {
        let inner = self.inner.read().unwrap();

        let end_str = inner
            .end_lsn
            .as_ref()
            .map(Lsn::to_string)
            .unwrap_or_default();

        println!(
            "----- in-memory layer for tli {} LSNs {}-{} ----",
            self.timelineid, self.start_lsn, end_str,
        );

<<<<<<< HEAD
        let mut buf = Vec::new();
        for (key, vec_map) in inner.index.iter() {
            for (lsn, blob_ref) in vec_map.as_slice() {
                let mut desc = String::new();
                buf.resize(blob_ref.size(), 0);
                inner.file.read_exact_at(&mut buf, blob_ref.pos())?;
=======
        if !verbose {
            return Ok(());
        }

        let mut cursor = inner.file.block_cursor();
        let mut buf = Vec::new();
        for (key, vec_map) in inner.index.iter() {
            for (lsn, pos) in vec_map.as_slice() {
                let mut desc = String::new();
                cursor.read_blob_into_buf(*pos, &mut buf)?;
>>>>>>> 07a95537
                let val = Value::des(&buf);
                match val {
                    Ok(Value::Image(img)) => {
                        write!(&mut desc, " img {} bytes", img.len())?;
                    }
                    Ok(Value::WalRecord(rec)) => {
                        let wal_desc = walrecord::describe_wal_record(&rec);
                        write!(
                            &mut desc,
                            " rec {} bytes will_init: {} {}",
                            buf.len(),
                            rec.will_init(),
                            wal_desc
                        )?;
                    }
                    Err(err) => {
                        write!(&mut desc, " DESERIALIZATION ERROR: {}", err)?;
                    }
                }
                println!("  key {} at {}: {}", key, lsn, desc);
            }
        }

        Ok(())
    }
}

impl InMemoryLayer {
    ///
    /// Create a new, empty, in-memory layer
    ///
    pub fn create(
        conf: &'static PageServerConf,
        timelineid: ZTimelineId,
        tenantid: ZTenantId,
        start_lsn: Lsn,
    ) -> Result<InMemoryLayer> {
        trace!(
            "initializing new empty InMemoryLayer for writing on timeline {} at {}",
            timelineid,
            start_lsn
        );

        let file = EphemeralFile::create(conf, tenantid, timelineid)?;

        Ok(InMemoryLayer {
            conf,
            timelineid,
            tenantid,
            start_lsn,
            inner: RwLock::new(InMemoryLayerInner {
                end_lsn: None,
                index: HashMap::new(),
                file,
<<<<<<< HEAD
                end_offset: 0,
=======
>>>>>>> 07a95537
            }),
        })
    }

    // Write operations

    /// Common subroutine of the public put_wal_record() and put_page_image() functions.
    /// Adds the page version to the in-memory tree
    pub fn put_value(&self, key: Key, lsn: Lsn, val: Value) -> Result<()> {
        trace!("put_value key {} at {}/{}", key, self.timelineid, lsn);
        let mut inner = self.inner.write().unwrap();

        inner.assert_writeable();

<<<<<<< HEAD
        let off = inner.end_offset;
        let buf = Value::ser(&val)?;
        let len = buf.len();
        inner.file.write_all(&buf)?;
        inner.end_offset += len as u64;

        let vec_map = inner.index.entry(key).or_default();
        let blob_ref = BlobRef::new(off, len, val.will_init());
        let old = vec_map.append_or_update_last(lsn, blob_ref).unwrap().0;
=======
        let off = inner.file.write_blob(&Value::ser(&val)?)?;

        let vec_map = inner.index.entry(key).or_default();
        let old = vec_map.append_or_update_last(lsn, off).unwrap().0;
>>>>>>> 07a95537
        if old.is_some() {
            // We already had an entry for this LSN. That's odd..
            warn!("Key {} at {} already exists", key, lsn);
        }

        Ok(())
    }

    pub fn put_tombstone(&self, _key_range: Range<Key>, _lsn: Lsn) -> Result<()> {
        // TODO: Currently, we just leak the storage for any deleted keys

        Ok(())
    }

    /// Make the layer non-writeable. Only call once.
    /// Records the end_lsn for non-dropped layers.
    /// `end_lsn` is exclusive
    pub fn freeze(&self, end_lsn: Lsn) {
        let mut inner = self.inner.write().unwrap();

        assert!(self.start_lsn < end_lsn);
        inner.end_lsn = Some(end_lsn);
<<<<<<< HEAD

        // FIXME
        /*
                for perseg in inner.segs.values() {
                    if let Some((lsn, _)) = perseg.seg_sizes.as_slice().last() {
                        assert!(lsn < &end_lsn, "{:?} {:?}", lsn, end_lsn);
                    }

                    for (_blk, vec_map) in perseg.page_versions.iter() {
                        for (lsn, _pos) in vec_map.as_slice() {
                            assert!(*lsn < end_lsn);
                        }
                    }
                }
        */
=======

        for vec_map in inner.index.values() {
            for (lsn, _pos) in vec_map.as_slice() {
                assert!(*lsn < end_lsn);
            }
        }
>>>>>>> 07a95537
    }

    /// Write this frozen in-memory layer to disk.
    ///
<<<<<<< HEAD
    /// Returns new layers that replace this one.
    /// If not dropped and reconstruct_pages is true, returns a new image layer containing the page versions
    /// at the `end_lsn`. Can also return a DeltaLayer that includes all the
    /// WAL records between start and end LSN. (The delta layer is not needed
    /// when a new relish is created with a single LSN, so that the start and
    /// end LSN are the same.)
=======
    /// Returns a new delta layer with all the same data as this in-memory layer
>>>>>>> 07a95537
    pub fn write_to_disk(&self) -> Result<DeltaLayer> {
        // Grab the lock in read-mode. We hold it over the I/O, but because this
        // layer is not writeable anymore, no one should be trying to acquire the
        // write lock on it, so we shouldn't block anyone. There's one exception
        // though: another thread might have grabbed a reference to this layer
        // in `get_layer_for_write' just before the checkpointer called
        // `freeze`, and then `write_to_disk` on it. When the thread gets the
        // lock, it will see that it's not writeable anymore and retry, but it
        // would have to wait until we release it. That race condition is very
        // rare though, so we just accept the potential latency hit for now.
        let inner = self.inner.read().unwrap();

        let mut delta_layer_writer = DeltaLayerWriter::new(
            self.conf,
            self.timelineid,
            self.tenantid,
            Key::MIN,
            self.start_lsn..inner.end_lsn.unwrap(),
        )?;

<<<<<<< HEAD
        let mut do_steps = || -> Result<()> {
            for (key, vec_map) in inner.index.iter() {
                // Write all page versions
                for (lsn, blob_ref) in vec_map.as_slice() {
                    let mut buf = vec![0u8; blob_ref.size()];
                    inner.file.read_exact_at(&mut buf, blob_ref.pos())?;
                    let val = Value::des(&buf)?;
                    delta_layer_writer.put_value(*key, *lsn, val)?;
                }
            }
            Ok(())
        };
        if let Err(err) = do_steps() {
            delta_layer_writer.abort();
            return Err(err);
=======
        let mut buf = Vec::new();

        let mut cursor = inner.file.block_cursor();

        let mut keys: Vec<(&Key, &VecMap<Lsn, u64>)> = inner.index.iter().collect();
        keys.sort_by_key(|k| k.0);

        for (key, vec_map) in keys.iter() {
            let key = **key;
            // Write all page versions
            for (lsn, pos) in vec_map.as_slice() {
                cursor.read_blob_into_buf(*pos, &mut buf)?;
                let val = Value::des(&buf)?;
                delta_layer_writer.put_value(key, *lsn, val)?;
            }
>>>>>>> 07a95537
        }

        let delta_layer = delta_layer_writer.finish(Key::MAX)?;
        Ok(delta_layer)
    }
}<|MERGE_RESOLUTION|>--- conflicted
+++ resolved
@@ -10,32 +10,18 @@
 use crate::layered_repository::delta_layer::{DeltaLayer, DeltaLayerWriter};
 use crate::layered_repository::ephemeral_file::EphemeralFile;
 use crate::layered_repository::storage_layer::{
-<<<<<<< HEAD
-    BlobRef, Layer, ValueReconstructResult, ValueReconstructState,
-=======
     Layer, ValueReconstructResult, ValueReconstructState,
->>>>>>> 07a95537
 };
 use crate::repository::{Key, Value};
 use crate::walrecord;
 use crate::{ZTenantId, ZTimelineId};
-<<<<<<< HEAD
-use anyhow::Result;
-=======
 use anyhow::{bail, ensure, Result};
->>>>>>> 07a95537
 use log::*;
 use std::collections::HashMap;
 // avoid binding to Write (conflicts with std::io::Write)
 // while being able to use std::fmt::Write's methods
 use std::fmt::Write as _;
-<<<<<<< HEAD
-use std::io::Write;
 use std::ops::Range;
-use std::os::unix::fs::FileExt;
-=======
-use std::ops::Range;
->>>>>>> 07a95537
 use std::path::PathBuf;
 use std::sync::RwLock;
 use zenith_utils::bin_ser::BeSer;
@@ -68,21 +54,12 @@
     /// by block number and LSN. The value is an offset into the
     /// ephemeral file where the page version is stored.
     ///
-<<<<<<< HEAD
-    index: HashMap<Key, VecMap<Lsn, BlobRef>>,
-=======
     index: HashMap<Key, VecMap<Lsn, u64>>,
->>>>>>> 07a95537
 
     /// The values are stored in a serialized format in this file.
     /// Each serialized Value is preceded by a 'u32' length field.
     /// PerSeg::page_versions map stores offsets into this file.
     file: EphemeralFile,
-<<<<<<< HEAD
-
-    end_offset: u64,
-=======
->>>>>>> 07a95537
 }
 
 impl InMemoryLayerInner {
@@ -135,13 +112,6 @@
         key: Key,
         lsn_range: Range<Lsn>,
         reconstruct_state: &mut ValueReconstructState,
-<<<<<<< HEAD
-    ) -> Result<ValueReconstructResult> {
-        assert!(lsn_range.start <= self.start_lsn);
-        let mut need_image = true;
-
-        let inner = self.inner.read().unwrap();
-=======
     ) -> anyhow::Result<ValueReconstructResult> {
         ensure!(lsn_range.start <= self.start_lsn);
         let mut need_image = true;
@@ -149,16 +119,11 @@
         let inner = self.inner.read().unwrap();
 
         let mut reader = inner.file.block_cursor();
->>>>>>> 07a95537
 
         // Scan the page versions backwards, starting from `lsn`.
         if let Some(vec_map) = inner.index.get(&key) {
             let slice = vec_map.slice_range(lsn_range);
-<<<<<<< HEAD
-            for (entry_lsn, blob_ref) in slice.iter().rev() {
-=======
             for (entry_lsn, pos) in slice.iter().rev() {
->>>>>>> 07a95537
                 match &reconstruct_state.img {
                     Some((cached_lsn, _)) if entry_lsn <= cached_lsn => {
                         return Ok(ValueReconstructResult::Complete)
@@ -166,12 +131,7 @@
                     _ => {}
                 }
 
-<<<<<<< HEAD
-                let mut buf = vec![0u8; blob_ref.size()];
-                inner.file.read_exact_at(&mut buf, blob_ref.pos())?;
-=======
                 let buf = reader.read_blob(*pos)?;
->>>>>>> 07a95537
                 let value = Value::des(&buf)?;
                 match value {
                     Value::Image(img) => {
@@ -204,16 +164,6 @@
 
     fn iter(&self) -> Box<dyn Iterator<Item = Result<(Key, Lsn, Value)>>> {
         todo!();
-<<<<<<< HEAD
-    }
-
-    /// Cannot unload anything in an in-memory layer, since there's no backing
-    /// store. To release memory used by an in-memory layer, use 'freeze' to turn
-    /// it into an on-disk layer.
-    fn unload(&self) -> Result<()> {
-        Ok(())
-=======
->>>>>>> 07a95537
     }
 
     /// Nothing to do here. When you drop the last reference to the layer, it will
@@ -246,14 +196,6 @@
             self.timelineid, self.start_lsn, end_str,
         );
 
-<<<<<<< HEAD
-        let mut buf = Vec::new();
-        for (key, vec_map) in inner.index.iter() {
-            for (lsn, blob_ref) in vec_map.as_slice() {
-                let mut desc = String::new();
-                buf.resize(blob_ref.size(), 0);
-                inner.file.read_exact_at(&mut buf, blob_ref.pos())?;
-=======
         if !verbose {
             return Ok(());
         }
@@ -264,7 +206,6 @@
             for (lsn, pos) in vec_map.as_slice() {
                 let mut desc = String::new();
                 cursor.read_blob_into_buf(*pos, &mut buf)?;
->>>>>>> 07a95537
                 let val = Value::des(&buf);
                 match val {
                     Ok(Value::Image(img)) => {
@@ -319,10 +260,6 @@
                 end_lsn: None,
                 index: HashMap::new(),
                 file,
-<<<<<<< HEAD
-                end_offset: 0,
-=======
->>>>>>> 07a95537
             }),
         })
     }
@@ -337,22 +274,10 @@
 
         inner.assert_writeable();
 
-<<<<<<< HEAD
-        let off = inner.end_offset;
-        let buf = Value::ser(&val)?;
-        let len = buf.len();
-        inner.file.write_all(&buf)?;
-        inner.end_offset += len as u64;
-
-        let vec_map = inner.index.entry(key).or_default();
-        let blob_ref = BlobRef::new(off, len, val.will_init());
-        let old = vec_map.append_or_update_last(lsn, blob_ref).unwrap().0;
-=======
         let off = inner.file.write_blob(&Value::ser(&val)?)?;
 
         let vec_map = inner.index.entry(key).or_default();
         let old = vec_map.append_or_update_last(lsn, off).unwrap().0;
->>>>>>> 07a95537
         if old.is_some() {
             // We already had an entry for this LSN. That's odd..
             warn!("Key {} at {} already exists", key, lsn);
@@ -375,44 +300,17 @@
 
         assert!(self.start_lsn < end_lsn);
         inner.end_lsn = Some(end_lsn);
-<<<<<<< HEAD
-
-        // FIXME
-        /*
-                for perseg in inner.segs.values() {
-                    if let Some((lsn, _)) = perseg.seg_sizes.as_slice().last() {
-                        assert!(lsn < &end_lsn, "{:?} {:?}", lsn, end_lsn);
-                    }
-
-                    for (_blk, vec_map) in perseg.page_versions.iter() {
-                        for (lsn, _pos) in vec_map.as_slice() {
-                            assert!(*lsn < end_lsn);
-                        }
-                    }
-                }
-        */
-=======
 
         for vec_map in inner.index.values() {
             for (lsn, _pos) in vec_map.as_slice() {
                 assert!(*lsn < end_lsn);
             }
         }
->>>>>>> 07a95537
     }
 
     /// Write this frozen in-memory layer to disk.
     ///
-<<<<<<< HEAD
-    /// Returns new layers that replace this one.
-    /// If not dropped and reconstruct_pages is true, returns a new image layer containing the page versions
-    /// at the `end_lsn`. Can also return a DeltaLayer that includes all the
-    /// WAL records between start and end LSN. (The delta layer is not needed
-    /// when a new relish is created with a single LSN, so that the start and
-    /// end LSN are the same.)
-=======
     /// Returns a new delta layer with all the same data as this in-memory layer
->>>>>>> 07a95537
     pub fn write_to_disk(&self) -> Result<DeltaLayer> {
         // Grab the lock in read-mode. We hold it over the I/O, but because this
         // layer is not writeable anymore, no one should be trying to acquire the
@@ -433,23 +331,6 @@
             self.start_lsn..inner.end_lsn.unwrap(),
         )?;
 
-<<<<<<< HEAD
-        let mut do_steps = || -> Result<()> {
-            for (key, vec_map) in inner.index.iter() {
-                // Write all page versions
-                for (lsn, blob_ref) in vec_map.as_slice() {
-                    let mut buf = vec![0u8; blob_ref.size()];
-                    inner.file.read_exact_at(&mut buf, blob_ref.pos())?;
-                    let val = Value::des(&buf)?;
-                    delta_layer_writer.put_value(*key, *lsn, val)?;
-                }
-            }
-            Ok(())
-        };
-        if let Err(err) = do_steps() {
-            delta_layer_writer.abort();
-            return Err(err);
-=======
         let mut buf = Vec::new();
 
         let mut cursor = inner.file.block_cursor();
@@ -465,7 +346,6 @@
                 let val = Value::des(&buf)?;
                 delta_layer_writer.put_value(key, *lsn, val)?;
             }
->>>>>>> 07a95537
         }
 
         let delta_layer = delta_layer_writer.finish(Key::MAX)?;
