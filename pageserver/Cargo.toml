--- conflicted
+++ resolved
@@ -67,12 +67,8 @@
 tenant_size_model = { path = "../libs/tenant_size_model" }
 utils = { path = "../libs/utils" }
 workspace_hack = { version = "0.1", path = "../workspace_hack" }
-<<<<<<< HEAD
 rpds = "0.12.0"
-reqwest = "0.11.13"
-=======
 reqwest = { version = "0.11", default-features = false, features = ["rustls-tls"] }
->>>>>>> 95bf19b8
 
 [dev-dependencies]
 criterion = "0.4"
